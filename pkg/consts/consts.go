--- conflicted
+++ resolved
@@ -14,13 +14,10 @@
 	Konnectors = "io.cozy.konnectors"
 	// KonnectorResults doc type for konnector last execution result
 	KonnectorResults = "io.cozy.konnectors.result"
-<<<<<<< HEAD
 	// Versions doc type for apps versions from the registries
 	Versions = "io.cozy.registry.versions"
-=======
 	// KonnectorLogs doc type for konnector last execution logs.
 	KonnectorLogs = "io.cozy.konnectors.logs"
->>>>>>> 9f5789a5
 	// Archives doc type for zip archives with files and directories
 	Archives = "io.cozy.files.archives"
 	// Doctypes doc type for doctype list
